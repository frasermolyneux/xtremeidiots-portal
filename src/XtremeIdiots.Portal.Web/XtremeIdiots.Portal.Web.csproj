<Project Sdk="Microsoft.NET.Sdk.Web">

  <PropertyGroup>
	<TargetFramework>net9.0</TargetFramework>
	<RootNamespace>XtremeIdiots.Portal.Web</RootNamespace>
	<ImplicitUsings>enable</ImplicitUsings>
	<Nullable>enable</Nullable>
    <UserSecretsId>aspnet-XtremeIdiots.Portal.Web-C68F0D1A-4DA1-4487-9A50-680D1F2E79E0</UserSecretsId>
  </PropertyGroup>

  <!-- Razor Compilation Strategy: Hybrid Development/Production -->
  <PropertyGroup Condition="'$(Configuration)' == 'Debug'">
    <!-- Development: Runtime compilation for fast iteration -->
    <RazorCompileOnBuild>false</RazorCompileOnBuild>
  </PropertyGroup>
  
  <PropertyGroup Condition="'$(Configuration)' == 'Release'">
    <!-- Production: Build-time compilation for performance and reliability -->
    <RazorCompileOnBuild>true</RazorCompileOnBuild>
    <RazorCompileOnPublish>true</RazorCompileOnPublish>
    <TreatWarningsAsErrors>true</TreatWarningsAsErrors>
  </PropertyGroup>

  <ItemGroup>
    <PackageReference Include="Microsoft.ApplicationInsights.AspNetCore" Version="2.23.0" />
    <PackageReference Include="Microsoft.ApplicationInsights.Profiler.AspNetCore" Version="2.7.3" />
<<<<<<< HEAD
    <PackageReference Include="Microsoft.AspNetCore.Authentication.OpenIdConnect" Version="9.0.7" />
    <PackageReference Include="Microsoft.AspNetCore.DataProtection.EntityFrameworkCore" Version="9.0.7" />
    <PackageReference Include="Microsoft.AspNetCore.Identity.EntityFrameworkCore" Version="9.0.7" />
    <PackageReference Include="Microsoft.AspNetCore.Identity.UI" Version="9.0.7" />
    <!-- Runtime compilation only in Debug builds for development productivity -->
    <PackageReference Include="Microsoft.AspNetCore.Mvc.Razor.RuntimeCompilation" Version="9.0.7" 
                      Condition="'$(Configuration)' == 'Debug'" />
    <PackageReference Include="Microsoft.Data.SqlClient" Version="6.0.2" />
    <PackageReference Include="Microsoft.EntityFrameworkCore.Design" Version="9.0.7">
=======
    <PackageReference Include="Microsoft.AspNetCore.Authentication.OpenIdConnect" Version="9.0.8" />
    <PackageReference Include="Microsoft.AspNetCore.DataProtection.EntityFrameworkCore" Version="9.0.8" />
    <PackageReference Include="Microsoft.AspNetCore.Identity.EntityFrameworkCore" Version="9.0.8" />
    <PackageReference Include="Microsoft.AspNetCore.Identity.UI" Version="9.0.8" />
    <PackageReference Include="Microsoft.AspNetCore.Mvc.Razor.RuntimeCompilation" Version="9.0.8" />
    <PackageReference Include="Microsoft.Data.SqlClient" Version="6.1.0" />
    <PackageReference Include="Microsoft.EntityFrameworkCore.Design" Version="9.0.8">
>>>>>>> 0e620b60
      <PrivateAssets>all</PrivateAssets>
      <IncludeAssets>runtime; build; native; contentfiles; analyzers; buildtransitive</IncludeAssets>
    </PackageReference>
    <PackageReference Include="Microsoft.EntityFrameworkCore.SqlServer" Version="9.0.8" />
    <PackageReference Include="Microsoft.EntityFrameworkCore.Tools" Version="9.0.8">
      <PrivateAssets>all</PrivateAssets>
      <IncludeAssets>runtime; build; native; contentfiles; analyzers; buildtransitive</IncludeAssets>
    </PackageReference>
    <PackageReference Include="Microsoft.Extensions.Caching.Memory" Version="9.0.8" />
    <PackageReference Include="Microsoft.VisualStudio.Web.CodeGeneration.Design" Version="9.0.0" />
<<<<<<< HEAD
    <PackageReference Include="XtremeIdiots.Portal.Integrations.Servers.Api.Client.V1" Version="1.1.307.1" />
    <PackageReference Include="MX.GeoLocation.Api.Client.V1" Version="1.1.20250709.1" />
=======
    <PackageReference Include="XtremeIdiots.Portal.Repository.Api.Client.V1" Version="2.0.428.1" />
    <PackageReference Include="XtremeIdiots.Portal.Integrations.Servers.Api.Client.V1" Version="1.1.311.1" />
    <PackageReference Include="MX.GeoLocation.Api.Client.V1" Version="1.1.20250806.1" />
>>>>>>> 0e620b60
  </ItemGroup>

  <ItemGroup>
    <ProjectReference Include="..\XtremeIdiots.Portal.Integrations.Forums\XtremeIdiots.Portal.Integrations.Forums.csproj" />
    <ProjectReference Include="..\..\..\portal-repository\src\XtremeIdiots.Portal.Repository.Api.Client.V1\XtremeIdiots.Portal.Repository.Api.Client.V1.csproj" />
  </ItemGroup>

  <ItemGroup>
    <Folder Include="wwwroot\images\service-icons\" />
  </ItemGroup>

  <!-- Custom target to validate Razor views without runtime compilation -->
  <Target Name="ValidateRazorViews" BeforeTargets="Build" Condition="'$(ValidateRazor)' == 'true'">
    <PropertyGroup>
      <EnableDefaultRazorTargetAssemblyInfoAttributes>false</EnableDefaultRazorTargetAssemblyInfoAttributes>
      <RazorCompileOnBuild>true</RazorCompileOnBuild>
    </PropertyGroup>
    <Message Text="Validating Razor views for compilation errors..." Importance="high" />
  </Target>

</Project><|MERGE_RESOLUTION|>--- conflicted
+++ resolved
@@ -24,25 +24,14 @@
   <ItemGroup>
     <PackageReference Include="Microsoft.ApplicationInsights.AspNetCore" Version="2.23.0" />
     <PackageReference Include="Microsoft.ApplicationInsights.Profiler.AspNetCore" Version="2.7.3" />
-<<<<<<< HEAD
-    <PackageReference Include="Microsoft.AspNetCore.Authentication.OpenIdConnect" Version="9.0.7" />
-    <PackageReference Include="Microsoft.AspNetCore.DataProtection.EntityFrameworkCore" Version="9.0.7" />
-    <PackageReference Include="Microsoft.AspNetCore.Identity.EntityFrameworkCore" Version="9.0.7" />
-    <PackageReference Include="Microsoft.AspNetCore.Identity.UI" Version="9.0.7" />
-    <!-- Runtime compilation only in Debug builds for development productivity -->
-    <PackageReference Include="Microsoft.AspNetCore.Mvc.Razor.RuntimeCompilation" Version="9.0.7" 
-                      Condition="'$(Configuration)' == 'Debug'" />
-    <PackageReference Include="Microsoft.Data.SqlClient" Version="6.0.2" />
-    <PackageReference Include="Microsoft.EntityFrameworkCore.Design" Version="9.0.7">
-=======
     <PackageReference Include="Microsoft.AspNetCore.Authentication.OpenIdConnect" Version="9.0.8" />
     <PackageReference Include="Microsoft.AspNetCore.DataProtection.EntityFrameworkCore" Version="9.0.8" />
     <PackageReference Include="Microsoft.AspNetCore.Identity.EntityFrameworkCore" Version="9.0.8" />
     <PackageReference Include="Microsoft.AspNetCore.Identity.UI" Version="9.0.8" />
-    <PackageReference Include="Microsoft.AspNetCore.Mvc.Razor.RuntimeCompilation" Version="9.0.8" />
+    <PackageReference Include="Microsoft.AspNetCore.Mvc.Razor.RuntimeCompilation" Version="9.0.8" 
+                      Condition="'$(Configuration)' == 'Debug'" />
     <PackageReference Include="Microsoft.Data.SqlClient" Version="6.1.0" />
     <PackageReference Include="Microsoft.EntityFrameworkCore.Design" Version="9.0.8">
->>>>>>> 0e620b60
       <PrivateAssets>all</PrivateAssets>
       <IncludeAssets>runtime; build; native; contentfiles; analyzers; buildtransitive</IncludeAssets>
     </PackageReference>
@@ -53,14 +42,9 @@
     </PackageReference>
     <PackageReference Include="Microsoft.Extensions.Caching.Memory" Version="9.0.8" />
     <PackageReference Include="Microsoft.VisualStudio.Web.CodeGeneration.Design" Version="9.0.0" />
-<<<<<<< HEAD
-    <PackageReference Include="XtremeIdiots.Portal.Integrations.Servers.Api.Client.V1" Version="1.1.307.1" />
-    <PackageReference Include="MX.GeoLocation.Api.Client.V1" Version="1.1.20250709.1" />
-=======
     <PackageReference Include="XtremeIdiots.Portal.Repository.Api.Client.V1" Version="2.0.428.1" />
     <PackageReference Include="XtremeIdiots.Portal.Integrations.Servers.Api.Client.V1" Version="1.1.311.1" />
     <PackageReference Include="MX.GeoLocation.Api.Client.V1" Version="1.1.20250806.1" />
->>>>>>> 0e620b60
   </ItemGroup>
 
   <ItemGroup>

--- conflicted
+++ resolved
@@ -28,14 +28,8 @@
     <PackageReference Include="Microsoft.AspNetCore.DataProtection.EntityFrameworkCore" Version="9.0.8" />
     <PackageReference Include="Microsoft.AspNetCore.Identity.EntityFrameworkCore" Version="9.0.8" />
     <PackageReference Include="Microsoft.AspNetCore.Identity.UI" Version="9.0.8" />
-<<<<<<< HEAD
-    <PackageReference Include="Microsoft.AspNetCore.Mvc.Razor.RuntimeCompilation" Version="9.0.8" 
-                      Condition="'$(Configuration)' == 'Debug'" />
-    <PackageReference Include="Microsoft.Data.SqlClient" Version="6.1.0" />
-=======
     <PackageReference Include="Microsoft.AspNetCore.Mvc.Razor.RuntimeCompilation" Version="9.0.8" />
     <PackageReference Include="Microsoft.Data.SqlClient" Version="6.1.1" />
->>>>>>> 06675bb9
     <PackageReference Include="Microsoft.EntityFrameworkCore.Design" Version="9.0.8">
       <PrivateAssets>all</PrivateAssets>
       <IncludeAssets>runtime; build; native; contentfiles; analyzers; buildtransitive</IncludeAssets>
@@ -48,11 +42,7 @@
     <PackageReference Include="Microsoft.Extensions.Caching.Memory" Version="9.0.8" />
     <PackageReference Include="Microsoft.VisualStudio.Web.CodeGeneration.Design" Version="9.0.0" />
     <PackageReference Include="XtremeIdiots.Portal.Repository.Api.Client.V1" Version="2.0.429.1" />
-<<<<<<< HEAD
-    <PackageReference Include="XtremeIdiots.Portal.Integrations.Servers.Api.Client.V1" Version="1.1.311.1" />
-=======
     <PackageReference Include="XtremeIdiots.Portal.Integrations.Servers.Api.Client.V1" Version="1.1.313.1" />
->>>>>>> 06675bb9
     <PackageReference Include="MX.GeoLocation.Api.Client.V1" Version="1.1.20250806.1" />
   </ItemGroup>
 
